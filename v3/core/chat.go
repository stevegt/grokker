package core

import (
	"encoding/json"
	"fmt"
	"io/ioutil"
	"os"
	"regexp"
	"strings"
	"time"

	. "github.com/stevegt/goadapt"
	"github.com/stevegt/grokker/v3/client"
	"github.com/stevegt/grokker/v3/util"
)

type ChatHistory struct {
	Sysmsg  string
	Version string
	relPath string
	msgs    []client.ChatMsg
	g       *Grokker
}

type ChatMsg struct {
	Role    string
	Content string
}

const (
	RoleSystem = "SYSTEM"
	RoleUser   = "USER"
	RoleAI     = "ASSISTANT"
)

var SysMsgSummarizeChat = `You are an editor.  Rewrite the chat
history to make it about half as long, focusing on the following
topic.  Your answer must be in the same chat format.  Please include
the AI: and USER: headers in your response.\n\nTopic:\n%s\n`

// OpenChatHistory opens a chat history file and returns a ChatHistory
// object.  The chat history file is a special format that is amenable
// to context chunking and summarization.  The first line of the file
// is a json string that contains a ChatHistory struct.  The rest of
// the file is a chat history in the following format:
//
// <role>:\n<message>\n\n
//
// ...where <role> is either "USER" or "ASSISTANT", and <message> is the text
// of the message.  The last message in the file is the most recent
// message.
func (g *Grokker) OpenChatHistory(sysmsg, relPath string) (history *ChatHistory, err error) {
	defer Return(&err)
	Assert(relPath != "", "relPath is required")
	// path := filepath.Join(g.Root, relPath)
	path := relPath
	_, err = os.Stat(path)
	if err != nil {
		// file does not exist
		// XXX move sysmsg into SYSMSG headings in the file so we can
		// track changes to the sysmsg
		history = &ChatHistory{relPath: relPath,
			Sysmsg:  sysmsg,
			msgs:    make([]client.ChatMsg, 0),
			Version: Version}
		err = nil
	} else {
		// file exists
		fh, err := os.Open(path)
		Ck(err)
		defer fh.Close()
		// the first line of the file is the ChatHistory struct; load
		// that into a ChatHistory object using json.Unmarshal
		history = &ChatHistory{}
		buf, err := ioutil.ReadAll(fh)
		Ck(err)
		// get first line
		lines := strings.Split(string(buf), "\n")
		// unmarshal first line
		err = json.Unmarshal([]byte(lines[0]), history)
		Ck(err)
		// the rest of the file is the chat history; load that into
		// the chat history object using parseChat
		history.msgs = history.parseChat(strings.Join(lines[1:], "\n"))
	}
	// if a sysmsg is provided, replace the one in the file
	if sysmsg != "" {
		history.Sysmsg = sysmsg
	}
	// if there is no sysmsg, use a default
	if history.Sysmsg == "" {
		history.Sysmsg = "You are a helpful assistant."
	}

	// set relPath
	history.relPath = relPath

	// set grokker
	history.g = g

	return
}

// ContinueChat continues a chat history.  The debug map contains
// interesting statistics about the process, for testing and debugging
// purposes.
func (history *ChatHistory) ContinueChat(modelName, prompt string, contextLevel util.ContextLevel, infiles []string, outfiles []FileLang, promptTokenLimit int, edit bool) (resp string, debug map[string]int, err error) {
	defer Return(&err)
	g := history.g

	Debug("continueChat: context level=%s", contextLevel)

	// create a temporary slice of messages to work with
	var msgs []client.ChatMsg

	// add context
	getContext := false
	appendMsgs := false
	var files []string
	switch contextLevel {
	case util.ContextNone:
		// no context
	case util.ContextRecent:
		// get context only from the most recent messages
		appendMsgs = true
	case util.ContextChat:
		// get context from the entire chat history file
		files = []string{history.relPath}
		getContext = true
		appendMsgs = true
	case util.ContextAll:
		// get context from all files in the knowledge base -- this
		// includes the chat history file itself, because it is a
		// document in the knowledge base
		files = nil
		getContext = true
		appendMsgs = true
	default:
		Assert(false, "invalid context level: %s", contextLevel)
	}

	if getContext {
		maxTokens := int(float64(g.ModelObj.TokenLimit) * 0.5)
		if promptTokenLimit > 0 {
			maxTokens = promptTokenLimit
		}
		var context string
		context, err = g.getContext(prompt, maxTokens, false, false, files)
		Ck(err)
		if context != "" {
			// make context look like a message exchange
			msgs = []client.ChatMsg{
				client.ChatMsg{Role: "USER", Content: context},
				client.ChatMsg{Role: "ASSISTANT", Content: "I understand the context."},
			}
		}
		Debug("continueChat: context len=%d", len(context))
	}

	if appendMsgs {
		// append the most recent messages to the context
		msgs = append(msgs, history.msgs...)
	}

	if edit {
		// get the prompt from the most recent message
		Assert(len(prompt) == 0, "edit mode expects an empty prompt")
		prompt = history.msgs[len(history.msgs)-1].Content
	} else {
		// append the prompt to the context
		msgs = append(msgs, client.ChatMsg{Role: "USER", Content: prompt})
	}

	peakCount, err := history.tokenCount(msgs)
	Ck(err)

	// summarize
	promptTc, err := g.TokenCount(prompt)
	Debug("continueChat: promptTc=%d", promptTc)
	Ck(err)
	maxTokens := g.ModelObj.TokenLimit / 2
	if promptTokenLimit > 0 {
		maxTokens = promptTokenLimit
	}
	msgs, err = history.summarize(modelName, prompt, msgs, maxTokens, contextLevel)
	Ck(err)

	finalCount, err := history.tokenCount(msgs)
	Ck(err)

	debug = map[string]int{
		"peakCount":  peakCount,
		"finalCount": finalCount,
	}
	Fpf(os.Stderr, "Sending %d tokens to OpenAI...\n", finalCount)

	// generate the response
	resp, _, err = g.SendWithFiles(modelName, history.Sysmsg, msgs, infiles, outfiles)
	Ck(err)

	// append the prompt and response to the stored messages
	history.msgs = append(history.msgs, client.ChatMsg{Role: "USER", Content: prompt})
	history.msgs = append(history.msgs, client.ChatMsg{Role: "ASSISTANT", Content: resp})

	// save the output files
	result, err := ExtractFiles(outfiles, resp, ExtractOptions{
		DryRun:          false,
		ExtractToStdout: false,
	})
	Ck(err)

	// Log extraction results for debugging
	if len(result.BrokenFiles) > 0 {
		Debug("ExtractFiles: broken files: %v", result.BrokenFiles)
	}
	if len(result.MissingFiles) > 0 {
		Debug("ExtractFiles: missing files: %v", result.MissingFiles)
	}
	if len(result.UnexpectedFiles) > 0 {
		unexpectedNames := make([]string, len(result.UnexpectedFiles))
		for i, uf := range result.UnexpectedFiles {
			unexpectedNames[i] = uf.Filename
		}
		Debug("ExtractFiles: unexpected files: %v", unexpectedNames)
	}

	return
}

// SendWithFiles sends a chat to GPT-4 and returns the
// response.  It assumes the prompt is the last message in the
// history.  The sysmsg is a message that is sent to GPT-4 before the
// prompt.  The msgs are the chat history up to the prompt.  The
// infiles are the input files that are included in the prompt.  The
// outfiles are the output files that are required in the response.
func (g *Grokker) SendWithFiles(modelName, sysmsg string, msgs []client.ChatMsg, infiles []string, outfiles []FileLang) (resp string, ref []string, err error) {
	defer Return(&err)

	if len(infiles) > 0 {
		// include the input files in the prompt
		promptFrag, err := IncludeFiles(infiles)
		Ck(err)
		// append the prompt fragment to the last message
		msgs[len(msgs)-1].Content += promptFrag
	}

	if len(outfiles) > 0 {
		// require the output files in the response
		var fns []string
		for _, fn := range outfiles {
			fns = append(fns, fn.File)
		}
		sysmsg += Spf("\nYour response must include the following complete files: '%s'", strings.Join(fns, "', '"))
		sysmsg += Spf("\nReturn complete files only.  Do not return file fragments.")
		sysmsg += Spf("\nYour response must match this regular expression: '%s'", OutfilesRegex(outfiles))
		sysmsg += "\n...where each file is in the format:\n\n---FILE-START filename=\"<filename>\"---\n[file content]\n---FILE-END filename=\"<filename>\"---"
	}
	Debug("sysmsg %s", sysmsg)

	resp, ref, err = g.CompleteChat(modelName, sysmsg, msgs)
	Ck(err)
	return
}

// summarize summarizes a chat history until it is within
// maxTokens.  It always leaves the last message intact.
func (history *ChatHistory) summarize(modelName, prompt string, msgs []client.ChatMsg, maxTokens int, contextLevel util.ContextLevel) (summarized []client.ChatMsg, err error) {
	defer Return(&err)
	g := history.g

	// count tokens
	msgsCount, err := history.tokenCount(msgs)
	Ck(err)

	Debug("summarize: msgsCount=%d, maxTokens=%d", msgsCount, maxTokens)
	// Debug("summarize: msgsBefore=%v", Spprint(msgs))

	minTokens := g.ModelObj.TokenLimit / 10
	Assert(maxTokens > minTokens, "maxTokens must be greater than %d", minTokens)

	// if we are already within the limit, return
	if msgsCount <= maxTokens {
		summarized = msgs
		Debug("summarize: done")
		return
	}

	var sysmsg string
	if contextLevel > util.ContextRecent {
		Fpf(os.Stderr, "Summarizing %d tokens...\n", msgsCount)
		// generate a sysmsg that includes a short summary of the prompt
		topic, err := g.Msg(modelName, "Summarize the topic in one sentence.", prompt)
		Ck(err)
		sysmsg = Spf(SysMsgSummarizeChat, topic)
	}
	sysmsgTc, err := g.TokenCount(sysmsg)
	Ck(err)
	Debug("summarize: sysmsgTc=%d", sysmsgTc)

	/*
		// find the middle message, where "middle" is defined as
		// either maxTokens from the start or maxTokens from the end,
		// whichever comes first
		endStop := msgsCount - maxTokens - sysmsgTc*2
		Debug("endstop=%d", endStop)
		var middleI int
		// total token count of the first half of the messages
		var firstHalfCount int
		for i, msg := range msgs {
			// count tokens
			count, err := g.TokenCount(msg.Txt)
			Ck(err)
			if firstHalfCount+count > endStop {
				// we are nearing maxTokens from the end
				middleI = i
				break
			}
			if firstHalfCount+count > maxTokens {
				// we are nearing maxTokens from the start
				middleI = i
				break
			}
			firstHalfCount += count
		}
	*/

	// find the middle message, where "middle" is defined as
	// either maxTokens from the start or msgsCount/2, whichever
	// comes first
	var middleI int
	// total token count of the first half of the messages
	var firstHalfCount int
	for i, msg := range msgs {
		// count tokens
		count, err := g.TokenCount(msg.Content)
		Ck(err)
		if firstHalfCount+count > msgsCount/2 {
			// we are nearing msgsCount/2
			middleI = i
			break
		}
		if firstHalfCount+count > maxTokens {
			// we are nearing maxTokens from the start
			middleI = i
			break
		}
		firstHalfCount += count
	}

	// define a variable that shows where the second half of the messages
	// will begin
	secondHalfI := middleI + 1

	// Rewrite the middle message by splitting it into two messages
	// from the same role, such that the first message when added to
	// the first half of the messages will cause firstHalfCount to be
	// maxTokens.  We go to all this trouble because the middle
	// message might be longer than maxTokens.
	middleMsg := msgs[middleI]
	txt1, txt2 := g.splitAt(middleMsg.Content, maxTokens-firstHalfCount)
	// create two new messages
	msg1 := client.ChatMsg{Role: middleMsg.Role, Content: txt1}
	msg2 := client.ChatMsg{Role: middleMsg.Role, Content: txt2}
	// replace the middle message with the first new message
	msgs[middleI] = msg1
	// append a new message to the end of the slice as a placeholder
	msgs = append(msgs, client.ChatMsg{})
	// shift the second half of the messages right by one
	// - this copies over the placeholder
	copy(msgs[secondHalfI+1:], msgs[secondHalfI:])
	// insert the second new message as the first message in the
	// second half of the messages
	msgs[secondHalfI] = msg2

	if contextLevel > util.ContextRecent {
		for len(summarized) == 0 {
			// summarize the first half of the messages by converting them to
			// a text format that GPT-4 can understand, sending them to GPT-4,
			// and then converting the response back to a slice of messages.
			// The format is the same as the chat history file format.
			txt := history.chat2txt(msgs[:secondHalfI])
			// send to GPT-4
			resp, err := g.Msg(modelName, sysmsg, txt)
			Ck(err)
			// convert the response back to a slice of messages
			// Debug("summarize: resp=%s", resp)
			summarized = history.parseChat(resp)
		}
	}

	// append the second half of the messages to the summarized messages
	summarized = append(summarized, msgs[secondHalfI:]...)

	// recurse
	return history.summarize(modelName, prompt, summarized, maxTokens, contextLevel)
}

// chat2txt returns the given history messages as a text string.
func (history *ChatHistory) chat2txt(msgs []client.ChatMsg) (txt string) {
	for _, msg := range msgs {
		if strings.TrimSpace(msg.Content) == "" {
			continue
		}
		txt += Spf("%s:\n%s\n\n", msg.Role, msg.Content)
	}
	return
}

// parseChat parses a chat history from a string.  See summarize for
// the format.
func (history *ChatHistory) parseChat(txt string) (msgs []client.ChatMsg) {
	// split into lines
	lines := strings.Split(txt, "\n")
	// the first line of each message is the role followed by a colon
	// and an optional line of text
	pattern := `^([A-Z]+):(.*$)`
	re := regexp.MustCompile(pattern)
	var msg *client.ChatMsg
	// parse each line
	for _, line := range lines {
		// look for a role
		m := re.FindStringSubmatch(line)
		if len(m) > 0 {
			if msg != nil {
				// add the previous message to the slice
				msgs = append(msgs, *msg)
			}
			role := history.fixRole(m[1])
			txt := strings.TrimSpace(m[2])
			// create a new message
			msg = &client.ChatMsg{Role: role, Content: txt}
			continue
		}
		if msg == nil {
			// we are in some sort of preamble -- credit it to the user
			msg = &client.ChatMsg{Role: "USER"}
		}
		// if we get here, we are in the middle of a message
		msg.Content += line + "\n"
	}
	// add the last message to the slice
	if msg != nil {
		msgs = append(msgs, *msg)
	}
	return
}

// fixRole fixes the role in a chat history file.  This might be
// necessary if GPT-4 changes the role names.
func (history *ChatHistory) fixRole(role string) (fixed string) {
	role = strings.TrimSpace(role)
	role = strings.ToUpper(role)
	switch role {
	case "USER":
		fallthrough
	case "ASSISTANT":
		fixed = role
	default:
		// default to AI for now, might need more sophisticated
		// logic later
		fixed = "ASSISTANT"
	}
	return
}

// Save saves the chat history file.
func (history *ChatHistory) Save(addToDb bool) (err error) {
	defer Return(&err)
	// marshal the struct into a json string
	buf, err := json.Marshal(history)
	Ck(err)
	// open a temp file
	fh, err := ioutil.TempFile("", "chat")
	Ck(err)
	// write the json string to the temp file
	_, err = fh.Write(buf)
	Ck(err)
	// write a newline to the temp file
	_, err = fh.Write([]byte("\n"))
	Ck(err)
	// write the chat history to the temp file
	txt := history.chat2txt(history.msgs)
	_, err = fh.Write([]byte(txt))
	Ck(err)
	// close the temp file
	err = fh.Close()
	Ck(err)
	Assert(history.relPath != "", "relPath is required")
	path := history.relPath
	// move the existing chat history file to a backup file
	var backup string
	_, err = os.Stat(path)
	if err == nil {
		// file exists
		// get a timestamp string
		ts := time.Now().Format("20060102-150405")
		// split on dots
		parts := strings.Split(path, ".")
		// insert the timestamp before the file extension
		parts = append(parts[:len(parts)-1], ts, parts[len(parts)-1])
		// join the parts
		backup = strings.Join(parts, ".")
		err = os.Rename(path, backup)
		Ck(err)
	}
	// move the temp file to the chat history file
	err = os.Rename(fh.Name(), path)
	Ck(err)

	// XXX this should be a flag
	if false {
		// remove the backup file
		_, err = os.Stat(backup)
		if err == nil {
			// file exists
			err = os.Remove(backup)
			Ck(err)
		}
	}

	if addToDb {
		// call AddDocument to update the embeddings
		err = history.g.AddDocument(path)
		Ck(err)
	}

	Debug("chat history saved to %s", path)
	return nil
}

// tokenCount returns the number of tokens in the given chat history.
func (history *ChatHistory) tokenCount(msgs []client.ChatMsg) (count int, err error) {
	defer Return(&err)
	g := history.g
	// convert the chat history to a text string
	txt := history.chat2txt(msgs)
	// get the token count
	count, err = g.TokenCount(txt)
	Ck(err)
	return
}

// splitAt splits a string at the given token count.  It returns two
// strings, the first of which is the first part of the string, and
// the second of which is the second part of the string.
func (g *Grokker) splitAt(txt string, tokenCount int) (txt1, txt2 string) {
	middle := len(txt) / 2
	// use binary search to find the middle
	move := middle / 2
	for {
		// split the string in half
		txt1 = txt[:middle]
		txt2 = txt[middle:]
		// count the tokens in the first half
		count, err := g.TokenCount(txt1)
		Ck(err)
		// move a shorter distance
		move = int(float64(move) * 0.5)
		if move == 0 {
			// we are done without finding the exact token count
			break
		}
		// if the token count is too high, move the middle to the left
		if count > tokenCount {
			middle -= move
			continue
		}
		// if the token count is too low, move the middle to the right
		if count < tokenCount {
			middle += move
			continue
		}
		// if we get here, count == tokenCount
		break
	}
	return
}

type FileLang struct {
	File     string
	Language string
}

<<<<<<< HEAD
var fileStartTmpl = `(?:^|\n)(?i)---FILE-START filename="%s"---\n`
var fileEndTmpl = `(?:^|\n)---FILE-END filename="%s"---(?:\s*|\n)*`
=======
type FileEntry struct {
	Filename string
	Content  []string
}

type ExtractResult struct {
	RawResponse     string      // Original response unchanged
	CookedResponse  string      // Response with all files removed
	ExtractedFiles  []string    // Files that matched outfiles list
	MissingFiles    []string    // Files expected but not found in response
	BrokenFiles     []string    // Files found but missing end marker
	UnexpectedFiles []FileEntry // Files found but NOT in outfiles list
}

var fileStartTmpl = `(?:^|\n)---FILE-START filename="%s"---(?:$|\n)`
var fileEndTmpl = `(?:^|\n)---FILE-END filename="%s"---(?:$|\n)`

// we base fileStartPat and fileEndPat on the templates above so we
// can be absolutely sure they match the same way in OutfilesRegex and
// ExtractFiles
var fileStartPat = fmt.Sprintf(fileStartTmpl, "(.*?)")
var fileEndPat = fmt.Sprintf(fileEndTmpl, "(.*?)")
>>>>>>> a2e2b0a0

// OutfilesRegex returns a regular expression that matches the format
// of output files embedded in chat responses.  The Language field of
// each FileLang struct is used to generate a repeating regex that
// matches multiple files.  If the files argument is nil, the regex
// matches a single file.
func OutfilesRegex(files []FileLang) string {
	/*
		The regex matches the following:

		<ignored optional text>
		---FILE-START filename="filename"---
		[file content]
		---FILE-END filename="filename"---
		[ignored optional text]
		---FILE-START filename="filename"---
		[file content]
		---FILE-END filename="filename"---
		[ignored optional text]
		...

	*/

	// (?:...) is a non-capturing group
	// (?s:...) is a dot-all group
	// (?i:...) is a case-insensitive group

	testPat := `(?s)(.*)`

	var header, closeBlock, out string
	if len(files) == 0 {
		// single file, unknown name
		header = Spf(fileStartTmpl, `[\w\-\.]+`)
		closeBlock = Spf(fileEndTmpl, `[\w\-\.]+`)
		out = Spf(`%s%s%s`, header, testPat, closeBlock)
	} else {
		// multiple files, known names
		for _, fileLang := range files {
			header = Spf(fileStartTmpl, fileLang.File)
			closeBlock = Spf(fileEndTmpl, fileLang.File)
			out += Spf(`%s%s%s`, header, testPat, closeBlock)
		}
	}
	return out
}

// IncludeFiles returns the contents of the given files as a prompt
// fragment.
func IncludeFiles(files []string) (prompt string, err error) {
	for _, fn := range files {
		buf, err := ioutil.ReadFile(fn)
		if err != nil {
			return "", fmt.Errorf("could not read file '%s': %s", fn, err)
		}
		txt := string(buf)
		// ensure that the file ends with a newline
		if !strings.HasSuffix(txt, "\n") {
			txt += "\n"
		}
		prompt += Spf("\n\n---FILE-START filename=\"%s\"---\n%s\n---FILE-END filename=\"%s\"---\n", fn, txt, fn)
	}
	return
}

// extractFromChat extracts the Nth most recent version of the given
// files from the chat history and saves them to the given files,
// overwriting any existing files unless extractToStdout is true, in
// which case the extracted files are written to stdout.  The most
// recent version of a file is N=1.
func (history *ChatHistory) extractFromChat(outfiles []FileLang, N int, extractToStdout bool) (err error) {
	defer Return(&err)
	for _, fileLang := range outfiles {
		fl := []FileLang{fileLang}
		foundN := 0
		// iterate over responses starting with the most recent
		for i := len(history.msgs) - 1; i >= 0; i-- {
			// skip messages that are not from the AI
			if history.msgs[i].Role != "ASSISTANT" && history.msgs[i].Role != "AI" {
				continue
			}
			// see if we have a match for this file
			_, err := ExtractFiles(fl, history.msgs[i].Content, ExtractOptions{
				DryRun:          true,
				ExtractToStdout: false,
			})
			if err != nil {
				// file not found in this response
				continue
			}
			foundN++
			if foundN == N {
				// we found the Nth most recent version of the file
				_, err = ExtractFiles(fl, history.msgs[i].Content, ExtractOptions{
					DryRun:          false,
					ExtractToStdout: extractToStdout,
				})
				Ck(err)
				break
			}
		}
		if foundN < N {
			return fmt.Errorf("file '%s' was not found in the chat history", fl[0].File)
		}
	}
	return
}

// ExtractOptions contains options for the ExtractFiles function.
type ExtractOptions struct {
	DryRun          bool // if true, do not write files
	ExtractToStdout bool // if true, write files to stdout instead of disk
}

// ExtractFiles extracts the output files from the given response using line-by-line
// scanning to identify file blocks. It returns an ExtractResult containing metadata
// about the extraction including detected files, extracted files, unexpected files,
// missing files, and broken files (missing end markers).
func ExtractFiles(outfiles []FileLang, rawResp string, opts ExtractOptions) (result ExtractResult, err error) {
	defer Return(&err)

	result.RawResponse = rawResp
	dryrun := opts.DryRun
	extractToStdout := opts.ExtractToStdout
	var foundFiles []string

	// remove the first <think>.*</think> section found
	thinkStartPat := `(?i)^<think>$`
	thinkEndPat := `^</think>$`
	thinkStartRe := regexp.MustCompile(thinkStartPat)
	thinkEndRe := regexp.MustCompile(thinkEndPat)
	thinkStartPair := thinkStartRe.FindStringIndex(rawResp)
	thinkEndPair := thinkEndRe.FindStringIndex(rawResp)
	var resp string
	if thinkStartPair != nil && thinkEndPair != nil {
		// we have a think section, remove it
		thinkStartIdx := thinkStartPair[0]
		thinkEndIdx := thinkEndPair[1]
		if thinkStartIdx < thinkEndIdx {
			resp = rawResp[:thinkStartIdx] + rawResp[thinkEndIdx:]
		}
	} else {
		// no think section, use the raw response
		resp = rawResp
	}

	// Build a map of expected outfiles for quick lookup
	expectedFiles := make(map[string]bool)
	for _, fileLang := range outfiles {
		expectedFiles[fileLang.File] = true
	}

	// Compile regex patterns for file detection
	fileStartRe := regexp.MustCompile(fileStartPat)
	fileEndRe := regexp.MustCompile(fileEndPat)

	// Line-by-line scanning to detect file blocks
	lines := strings.Split(resp, "\n")
	var cookedLines []string

	// activeFiles is a stack so files can nest
	activeFiles := []FileEntry{}

	// detectedFilesMap keeps track of files that were detected with both
	// start and end markers
	detectedFilesMap := make(map[string]bool)

	for _, line := range lines {
		// Check if this line starts a file block
		startMatches := fileStartRe.FindStringSubmatch(line)
		if len(startMatches) > 1 {
			fn := startMatches[1]
			newActiveFile := FileEntry{Filename: fn}
			// push onto stack
			activeFiles = append(activeFiles, newActiveFile)
			continue
		}

<<<<<<< HEAD
		if fileStartIdx >= fileEndIdx {
			Fpf(os.Stderr, "Warning: invalid file content for file '%s'\n", fn)
			continue
		}

		// extract the file content from the response
		txt := resp[fileStartIdx : fileEndIdx+1]
=======
		// Check if this line ends a file block
		endMatches := fileEndRe.FindStringSubmatch(line)
		if len(endMatches) > 1 {
			fn := endMatches[1]
			// ensure stack is not empty
			if len(activeFiles) == 0 {
				// Found an end marker without a matching start marker; add to broken files
				result.BrokenFiles = append(result.BrokenFiles, fn)
				// Skip processing this orphaned end marker
				continue
			}
			process := true
			// ensure fn matches the top of the stack
			top := activeFiles[len(activeFiles)-1]
			if top.Filename != fn {
				process = false
				// Mismatched end marker; mark fn as broken
				result.BrokenFiles = append(result.BrokenFiles, fn)
				// find the matching start marker in the stack
				foundIndex := -1
				for i := len(activeFiles) - 2; i >= 0; i-- {
					if activeFiles[i].Filename == fn {
						foundIndex = i
						break
					}
				}
				if foundIndex != -1 {
					process = true
					// Pop all files above the found index and mark them as broken
					for j := len(activeFiles) - 1; j >= foundIndex; j-- {
						result.BrokenFiles = append(result.BrokenFiles, activeFiles[j].Filename)
						activeFiles = activeFiles[:len(activeFiles)-1]
					}
				}
			}
>>>>>>> a2e2b0a0

			if !process {
				continue
			}

			// fn == top.Filename; process this file
			detectedFilesMap[fn] = true
			// pop from stack
			activeFiles = activeFiles[:len(activeFiles)-1]
			// Save the file if it's expected
			if expectedFiles[fn] {
				result.ExtractedFiles = append(result.ExtractedFiles, fn)
				fileContent := strings.Join(top.Content, "\n")
				if !dryrun {
					if extractToStdout {
						_, err = Pf("%s", fileContent)
						Ck(err)
					} else {
						err = os.WriteFile(fn, []byte(fileContent), 0644)
						Ck(err)
					}
				}
			} else {
				// File was not expected
				result.UnexpectedFiles = append(result.UnexpectedFiles, top)
			}
			continue // don't include end marker line in cookedLines
		} // end of file marker

		if len(activeFiles) > 0 {
			// we're in a file block -- accumulate content in each file in the stack
			for i := range activeFiles {
				activeFiles[i].Content = append(activeFiles[i].Content, line)
			}
		} else {
			// we're not in a file block  -- add the line to cookedLines
			cookedLines = append(cookedLines, line)
		}
	}

<<<<<<< HEAD
		foundFiles = append(foundFiles, fn)

		if opts.RemoveFromResponse {
			// remove the file from the response
			cookedResp = strings.Replace(cookedResp, resp[startMarkerPair[0]:endMarkerPair[1]], "", 1)
		}
	}

	for _, fileLang := range outfiles {
		fn := fileLang.File
		found := false
		for _, foundFn := range foundFiles {
			if fn == foundFn {
				found = true
				break
			}
		}
		if !found {
			// return cookedResp, fmt.Errorf("could not find file '%s' in the response", fn)
			Fpf(os.Stderr, "Warning: could not find file '%s' in the response\n", fn)
		}
	}
=======
	// If we ended while still in a file block, mark each active file as broken
	if len(activeFiles) > 0 {
		for _, activeFile := range activeFiles {
			result.BrokenFiles = append(result.BrokenFiles, activeFile.Filename)
		}
	}

	// Identify missing files: expected files that were not detected
	for _, fileLang := range outfiles {
		found := false
		for detectedFile := range detectedFilesMap {
			if detectedFile == fileLang.File {
				found = true
				break
			}
		}
		if !found {
			result.MissingFiles = append(result.MissingFiles, fileLang.File)
		}
	}

	// Generate cookedResponse by joining non-file lines
	result.CookedResponse = strings.Join(cookedLines, "\n")
>>>>>>> a2e2b0a0

	return
}<|MERGE_RESOLUTION|>--- conflicted
+++ resolved
@@ -581,10 +581,6 @@
 	Language string
 }
 
-<<<<<<< HEAD
-var fileStartTmpl = `(?:^|\n)(?i)---FILE-START filename="%s"---\n`
-var fileEndTmpl = `(?:^|\n)---FILE-END filename="%s"---(?:\s*|\n)*`
-=======
 type FileEntry struct {
 	Filename string
 	Content  []string
@@ -607,7 +603,6 @@
 // ExtractFiles
 var fileStartPat = fmt.Sprintf(fileStartTmpl, "(.*?)")
 var fileEndPat = fmt.Sprintf(fileEndTmpl, "(.*?)")
->>>>>>> a2e2b0a0
 
 // OutfilesRegex returns a regular expression that matches the format
 // of output files embedded in chat responses.  The Language field of
@@ -785,15 +780,6 @@
 			continue
 		}
 
-<<<<<<< HEAD
-		if fileStartIdx >= fileEndIdx {
-			Fpf(os.Stderr, "Warning: invalid file content for file '%s'\n", fn)
-			continue
-		}
-
-		// extract the file content from the response
-		txt := resp[fileStartIdx : fileEndIdx+1]
-=======
 		// Check if this line ends a file block
 		endMatches := fileEndRe.FindStringSubmatch(line)
 		if len(endMatches) > 1 {
@@ -829,7 +815,6 @@
 					}
 				}
 			}
->>>>>>> a2e2b0a0
 
 			if !process {
 				continue
@@ -870,30 +855,6 @@
 		}
 	}
 
-<<<<<<< HEAD
-		foundFiles = append(foundFiles, fn)
-
-		if opts.RemoveFromResponse {
-			// remove the file from the response
-			cookedResp = strings.Replace(cookedResp, resp[startMarkerPair[0]:endMarkerPair[1]], "", 1)
-		}
-	}
-
-	for _, fileLang := range outfiles {
-		fn := fileLang.File
-		found := false
-		for _, foundFn := range foundFiles {
-			if fn == foundFn {
-				found = true
-				break
-			}
-		}
-		if !found {
-			// return cookedResp, fmt.Errorf("could not find file '%s' in the response", fn)
-			Fpf(os.Stderr, "Warning: could not find file '%s' in the response\n", fn)
-		}
-	}
-=======
 	// If we ended while still in a file block, mark each active file as broken
 	if len(activeFiles) > 0 {
 		for _, activeFile := range activeFiles {
@@ -903,6 +864,7 @@
 
 	// Identify missing files: expected files that were not detected
 	for _, fileLang := range outfiles {
+		fn := fileLang.File
 		found := false
 		for detectedFile := range detectedFilesMap {
 			if detectedFile == fileLang.File {
@@ -917,7 +879,6 @@
 
 	// Generate cookedResponse by joining non-file lines
 	result.CookedResponse = strings.Join(cookedLines, "\n")
->>>>>>> a2e2b0a0
 
 	return
 }